--- conflicted
+++ resolved
@@ -70,7 +70,6 @@
     # Recursion base case
     if isinstance(node, astroid.Return):
         return True
-<<<<<<< HEAD
     if isinstance(node, astroid.Call):
         try:
             funcdef_node = node.func.infered()[0]
@@ -78,12 +77,10 @@
                 return True
         except astroid.InferenceError:
             pass
-=======
     # Avoid the check inside while loop as we don't know
     # if they will be completed
     if isinstance(node, astroid.While):
         return True
->>>>>>> 36cfe0c7
     if isinstance(node, astroid.Raise):
         # a Raise statement doesn't need to end with a return statement
         # but if the exception raised is handled, then the handler has to
